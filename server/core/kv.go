// Copyright 2017 PingCAP, Inc.
//
// Licensed under the Apache License, Version 2.0 (the "License");
// you may not use this file except in compliance with the License.
// You may obtain a copy of the License at
//
//	   http://www.apache.org/licenses/LICENSE-2.0
//
// Unless required by applicable law or agreed to in writing, software
// distributed under the License is distributed on an "AS IS" BASIS,
// See the License for the specific language governing permissions and
// limitations under the License.

package core

import (
	"encoding/json"
	"fmt"
	"math"
	"path"
	"strconv"

	"github.com/gogo/protobuf/proto"
	"github.com/juju/errors"
	"github.com/pingcap/kvproto/pkg/metapb"
)

const (
	clusterPath  = "raft"
	configPath   = "config"
	schedulePath = "schedule"
	gcPath       = "gc"
)

const (
	maxKVRangeLimit = 10000
	minKVRangeLimit = 100
)

// KV wraps all kv operations, keep it stateless.
type KV struct {
	KVBase
}

// NewKV creates KV instance with KVBase.
// kv只是对外提供服务的抽象
// 底层的kv base才是真正对数据操作的
// 这样的做法可以把两个内容进行分离
func NewKV(base KVBase) *KV {
	return &KV{
		KVBase: base,
	}
}

// store元信息对应的编码key
// clusterPath+s+id
func (kv *KV) storePath(storeID uint64) string {
	return path.Join(clusterPath, "s", fmt.Sprintf("%020d", storeID))
}

// region元信息对应的编码key
// clusterPath+r+id
func (kv *KV) regionPath(regionID uint64) string {
	return path.Join(clusterPath, "r", fmt.Sprintf("%020d", regionID))
}

// ClusterStatePath returns the path to save an option.
// status信息
// clusterPath+status+option
func (kv *KV) ClusterStatePath(option string) string {
	return path.Join(clusterPath, "status", option)
}

// ？？？什么意思
func (kv *KV) storeLeaderWeightPath(storeID uint64) string {
	return path.Join(schedulePath, "store_weight", fmt.Sprintf("%020d", storeID), "leader")
}

// ？？？什么意思
func (kv *KV) storeRegionWeightPath(storeID uint64) string {
	return path.Join(schedulePath, "store_weight", fmt.Sprintf("%020d", storeID), "region")
}

// LoadMeta loads cluster meta from KV store.
func (kv *KV) LoadMeta(meta *metapb.Cluster) (bool, error) {
	return kv.loadProto(clusterPath, meta)
}

// SaveMeta save cluster meta to KV store.
func (kv *KV) SaveMeta(meta *metapb.Cluster) error {
	return kv.saveProto(clusterPath, meta)
}

// LoadStore loads one store from KV.
func (kv *KV) LoadStore(storeID uint64, store *metapb.Store) (bool, error) {
	return kv.loadProto(kv.storePath(storeID), store)
}

// SaveStore saves one store to KV.
func (kv *KV) SaveStore(store *metapb.Store) error {
	return kv.saveProto(kv.storePath(store.GetId()), store)
}

// LoadRegion loads one regoin from KV.
func (kv *KV) LoadRegion(regionID uint64, region *metapb.Region) (bool, error) {
	return kv.loadProto(kv.regionPath(regionID), region)
}

// SaveRegion saves one region to KV.
func (kv *KV) SaveRegion(region *metapb.Region) error {
	return kv.saveProto(kv.regionPath(region.GetId()), region)
}

// DeleteRegion deletes one region from KV.
func (kv *KV) DeleteRegion(region *metapb.Region) error {
	return kv.Delete(kv.regionPath(region.GetId()))
}

// SaveConfig stores marshalable cfg to the configPath.
func (kv *KV) SaveConfig(cfg interface{}) error {
	value, err := json.Marshal(cfg)
	if err != nil {
		return errors.Trace(err)
	}
	return kv.Save(configPath, string(value))
}

// LoadConfig loads config from configPath then unmarshal it to cfg.
func (kv *KV) LoadConfig(cfg interface{}) (bool, error) {
	value, err := kv.Load(configPath)
	if err != nil {
		return false, errors.Trace(err)
	}
	if value == "" {
		return false, nil
	}
	err = json.Unmarshal([]byte(value), cfg)
	if err != nil {
		return false, errors.Trace(err)
	}
	return true, nil
}

// LoadStores loads all stores from KV to StoresInfo.
// load 所有的store信息
func (kv *KV) LoadStores(stores *StoresInfo) error {
	nextID := uint64(0)
	// end key是64的最大值
	endKey := kv.storePath(math.MaxUint64)
	for {
		key := kv.storePath(nextID)
		res, err := kv.LoadRange(key, endKey, minKVRangeLimit)
		if err != nil {
			return errors.Trace(err)
		}
		for _, s := range res {
			store := &metapb.Store{}
			if err := store.Unmarshal([]byte(s)); err != nil {
				return errors.Trace(err)
			}
			storeInfo := NewStoreInfo(store)
			leaderWeight, err := kv.loadFloatWithDefaultValue(kv.storeLeaderWeightPath(storeInfo.GetId()), 1.0)
			if err != nil {
				return errors.Trace(err)
			}
			storeInfo.LeaderWeight = leaderWeight
			regionWeight, err := kv.loadFloatWithDefaultValue(kv.storeRegionWeightPath(storeInfo.GetId()), 1.0)
			if err != nil {
				return errors.Trace(err)
			}
			storeInfo.RegionWeight = regionWeight

			nextID = store.GetId() + 1
			stores.SetStore(storeInfo)
		}
		if len(res) < minKVRangeLimit {
			return nil
		}
	}
}

// SaveStoreWeight saves a store's leader and region weight to KV.
func (kv *KV) SaveStoreWeight(storeID uint64, leader, region float64) error {
	leaderValue := strconv.FormatFloat(leader, 'f', -1, 64)
	if err := kv.Save(kv.storeLeaderWeightPath(storeID), leaderValue); err != nil {
		return errors.Trace(err)
	}
	regionValue := strconv.FormatFloat(region, 'f', -1, 64)
	if err := kv.Save(kv.storeRegionWeightPath(storeID), regionValue); err != nil {
		return errors.Trace(err)
	}
	return nil
}

func (kv *KV) loadFloatWithDefaultValue(path string, def float64) (float64, error) {
	res, err := kv.Load(path)
	if err != nil {
		return 0, errors.Trace(err)
	}
	if res == "" {
		return def, nil
	}
	val, err := strconv.ParseFloat(res, 64)
	if err != nil {
		return 0, errors.Trace(err)
	}
	return val, nil
}

// LoadRegions loads all regions from KV to RegionsInfo.
func (kv *KV) LoadRegions(regions *RegionsInfo) error {
	nextID := uint64(0)
	endKey := kv.regionPath(math.MaxUint64)

	// Since the region key may be very long, using a larger rangeLimit will cause
	// the message packet to exceed the grpc message size limit (4MB). Here we use
	// a variable rangeLimit to work around.
	rangeLimit := maxKVRangeLimit

	for {
		key := kv.regionPath(nextID)
		res, err := kv.LoadRange(key, endKey, rangeLimit)
		if err != nil {
			if rangeLimit /= 2; rangeLimit >= minKVRangeLimit {
				continue
			}
			return errors.Trace(err)
		}

		for _, s := range res {
			region := &metapb.Region{}
			if err := region.Unmarshal([]byte(s)); err != nil {
				return errors.Trace(err)
			}

			nextID = region.GetId() + 1
			overlaps := regions.SetRegion(NewRegionInfo(region, nil))
			for _, item := range overlaps {
				if err := kv.DeleteRegion(item); err != nil {
					return errors.Trace(err)
				}
			}
		}

		if len(res) < int(rangeLimit) {
			return nil
		}
	}
}

<<<<<<< HEAD
// 从真正实现kv的结构体中load数据，数据的结果存在msg中
=======
// SaveGCSafePoint saves new GC safe point to KV.
func (kv *KV) SaveGCSafePoint(safePoint uint64) error {
	key := path.Join(gcPath, "safe_point")
	value := strconv.FormatUint(safePoint, 16)
	if err := kv.Save(key, value); err != nil {
		return errors.Trace(err)
	}
	return nil
}

// LoadGCSafePoint loads current GC safe point from KV.
func (kv *KV) LoadGCSafePoint() (uint64, error) {
	key := path.Join(gcPath, "safe_point")
	value, err := kv.Load(key)
	if err != nil {
		return 0, errors.Trace(err)
	}
	if value == "" {
		return 0, nil
	}
	safePoint, err := strconv.ParseUint(value, 16, 64)
	if err != nil {
		return 0, errors.Trace(err)
	}
	return safePoint, nil
}

>>>>>>> 7e79908b
func (kv *KV) loadProto(key string, msg proto.Message) (bool, error) {
	value, err := kv.Load(key)
	if err != nil {
		return false, errors.Trace(err)
	}
	if value == "" {
		return false, nil
	}
	return true, proto.Unmarshal([]byte(value), msg)
}

// 从真正实现kv的结构总save数据，数据的内容存在在msg中
func (kv *KV) saveProto(key string, msg proto.Message) error {
	value, err := proto.Marshal(msg)
	if err != nil {
		return errors.Trace(err)
	}
	return kv.Save(key, string(value))
}<|MERGE_RESOLUTION|>--- conflicted
+++ resolved
@@ -248,9 +248,7 @@
 	}
 }
 
-<<<<<<< HEAD
 // 从真正实现kv的结构体中load数据，数据的结果存在msg中
-=======
 // SaveGCSafePoint saves new GC safe point to KV.
 func (kv *KV) SaveGCSafePoint(safePoint uint64) error {
 	key := path.Join(gcPath, "safe_point")
@@ -278,7 +276,6 @@
 	return safePoint, nil
 }
 
->>>>>>> 7e79908b
 func (kv *KV) loadProto(key string, msg proto.Message) (bool, error) {
 	value, err := kv.Load(key)
 	if err != nil {
